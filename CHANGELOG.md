--- conflicted
+++ resolved
@@ -4,18 +4,17 @@
 
 The format is based on [Keep a Changelog](http://keepachangelog.com/) and this project adheres to [Semantic Versioning](http://semver.org/).
 
-<<<<<<< HEAD
 ### 0.4.0
 
-**Commit Delta**: [Change from 0.3.0 release](https://github.com/plus3it/terraform-aws-org-new-account-iam-role/compare/0.3.0...0.4.0)
+**Commit Delta**: [Change from 0.3.1 release](https://github.com/plus3it/terraform-aws-org-new-account-iam-role/compare/0.3.1...0.4.0)
 
-**Released**: 2021.04.23
+**Released**: 2021.04.29
 
 **Summary**:
 
 *   Revise integration test so it can successfully complete the lambda
     invocation.
-=======
+
 ### 0.3.1
 
 **Commit Delta**: [Change from 0.3.0 release](https://github.com/plus3it/terraform-aws-org-new-account-iam-role/compare/0.3.0...0.3.1)
@@ -25,7 +24,6 @@
 **Summary**:
 
 *   Use a different docker name for the integration tests.
->>>>>>> 5fe12239
 
 ### 0.3.0
 
